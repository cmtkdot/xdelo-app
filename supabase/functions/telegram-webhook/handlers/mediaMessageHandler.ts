--- conflicted
+++ resolved
@@ -220,10 +220,8 @@
       correlationId
     );
 
-<<<<<<< HEAD
-=======
     // Change from const to let for processingState so it can be reassigned
->>>>>>> 9061feac
+    let processingState = mapStatusToProcessingState(processingResult.status);
     let processingState = mapStatusToProcessingState(processingResult.status);
     logWithCorrelation(correlationId, `Media processing status for message ${message.message_id}: ${processingResult.status} -> DB state: ${processingState}`, 'INFO', functionName);
 
