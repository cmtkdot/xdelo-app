--- conflicted
+++ resolved
@@ -36,12 +36,54 @@
   };
 }
 
-<<<<<<< HEAD
-=======
+async function findExistingMessage(
+  supabase: SupabaseClient, 
+  fileUniqueId: string,
+  messageId: number,
+  chatId: number
+): Promise<any> {
+  // First try to find by file_unique_id
+  const { data: fileData, error: fileError } = await supabase
+    .from('messages')
+    .select('*')
+    .eq('file_unique_id', fileUniqueId)
+    .maybeSingle();
+
+  if (fileError) {
+    console.error('Error finding message by file_unique_id:', fileError);
+    return null;
+  }
+
+  if (fileData) {
+    console.log('Found existing message by file_unique_id:', fileData.id);
+    return fileData;
+  }
+
+  // If not found by file_unique_id, try telegram_message_id and chat_id
+  const { data: messageData, error: messageError } = await supabase
+    .from('messages')
+    .select('*')
+    .eq('telegram_message_id', messageId)
+    .eq('chat_id', chatId)
+    .maybeSingle();
+
+  if (messageError) {
+    console.error('Error finding message by telegram_message_id:', messageError);
+    return null;
+  }
+
+  if (messageData) {
+    console.log('Found existing message by telegram_message_id:', messageData.id);
+  }
+
+  return messageData;
+}
+
 async function findAnalyzedGroupMessage(
   supabase: SupabaseClient,
   mediaGroupId: string
 ): Promise<any> {
+  // Look for the most recently analyzed message in the group
   const { data, error } = await supabase
     .from('messages')
     .select('*')
@@ -56,10 +98,17 @@
     return null;
   }
 
+  if (data) {
+    console.log('Found analyzed group message:', {
+      id: data.id,
+      media_group_id: data.media_group_id,
+      has_content: !!data.analyzed_content
+    });
+  }
+
   return data;
 }
 
->>>>>>> 5422db26
 export async function handleMessage(
   supabase: SupabaseClient,
   message: TelegramMessage,
@@ -104,7 +153,6 @@
       };
     }
 
-<<<<<<< HEAD
     // Check for existing message with same file_unique_id
     const { data: existingMessages } = await supabase
       .from("messages")
@@ -126,17 +174,6 @@
         .maybeSingle();
 
       analyzedGroupMessage = groupMessages;
-=======
-    // Always try to download media first - it's idempotent
-    const publicUrl = await downloadMedia(supabase, mediaInfo);
-    console.log('Media public URL:', publicUrl);
-
-    // For messages without caption in a media group, try to find analyzed content
-    let analyzedGroupMessage = null;
-    if (!message.caption && message.media_group_id) {
-      analyzedGroupMessage = await findAnalyzedGroupMessage(supabase, message.media_group_id);
-      console.log('Found analyzed group message:', !!analyzedGroupMessage);
->>>>>>> 5422db26
     }
 
     // Get group message count and timing info
@@ -174,7 +211,6 @@
       width: mediaInfo.width,
       height: mediaInfo.height,
       duration: mediaInfo.duration,
-<<<<<<< HEAD
       telegram_data: { message },
       group_message_count: groupMessageCount,
       group_first_message_time: groupFirstMessageTime,
@@ -202,85 +238,39 @@
         .select()
         .single();
 
-      if (updateError) throw updateError;
-      result = { id: existingMessages.id };
-
+      if (error) throw error;
+      result = data;
+      console.log('Message updated successfully:', result.id);
     } else {
-      console.log('➕ Creating new message');
-      
-      const { data: insertedMessage, error: insertError } = await supabase
-        .from("messages")
-        .insert(messageData)
+      console.log('Creating new message');
+      const { data, error } = await supabase
+        .from('messages')
+        .insert([messageData])
         .select()
         .single();
 
-      if (insertError) throw insertError;
-      result = insertedMessage;
-    }
-
-    // Download and upload media
-    const publicUrl = await downloadMedia(supabase, mediaInfo, result.id);
-    if (publicUrl) {
-      const { error: updateError } = await supabase
-        .from("messages")
-        .update({ public_url: publicUrl })
-        .eq("id", result.id);
-
-      if (updateError) throw updateError;
-    }
-=======
-      public_url: publicUrl,
-      analyzed_content: analyzedGroupMessage?.analyzed_content || null,
-      processing_state: message.caption ? 'pending' : (analyzedGroupMessage ? 'completed' : 'initialized'),
-      group_caption_synced: Boolean(analyzedGroupMessage?.analyzed_content),
-      is_original_caption: Boolean(message.caption)
-    };
-
-    // Upsert message using file_unique_id
-    const { data: result, error } = await supabase
-      .from('messages')
-      .upsert(messageData, {
-        onConflict: 'file_unique_id',
-        returning: 'representation'
-      })
-      .select()
-      .single();
-
-    if (error) throw error;
-
-    // If this message has caption, it will be analyzed by the database trigger
-    if (message.caption && message.media_group_id) {
-      console.log('Message has caption, will be analyzed and synced with group');
-    }
-    // If we found analyzed content from group, sync it
-    else if (analyzedGroupMessage?.analyzed_content && message.media_group_id) {
-      console.log('Syncing media group content');
+      if (error) throw error;
+      result = data;
+      console.log('New message created:', result.id);
+    }
+
+    // Download and store media
+    if (mediaInfo.file_id) {
+      console.log('Downloading media for message:', result.id);
+      const publicUrl = await downloadMedia(supabase, mediaInfo, result.id);
+      if (publicUrl) {
+        console.log('Media downloaded successfully:', publicUrl);
+      }
+    }
+
+    // Sync media group content if we have an analyzed message
+    if (analyzedGroupMessage?.analyzed_content && message.media_group_id) {
+      console.log('Syncing media group content from message:', analyzedGroupMessage.id);
       const { error: syncError } = await supabase.rpc('xdelo_process_media_group_content', {
         p_message_id: analyzedGroupMessage.id,
         p_media_group_id: message.media_group_id,
         p_analyzed_content: analyzedGroupMessage.analyzed_content
       });
->>>>>>> 5422db26
-
-    // Handle caption and group synchronization
-    if (message.caption) {
-      // If this message has a caption, trigger parsing
-      await triggerCaptionParsing(
-        supabase,
-        result.id,
-        message.media_group_id,
-        message.caption,
-        isEdit
-      );
-    } else if (analyzedGroupMessage?.analyzed_content && message.media_group_id) {
-      // If no caption but part of an analyzed group, sync the content
-      await syncMediaGroupContent(
-        supabase,
-        analyzedGroupMessage.id,
-        result.id,
-        message.media_group_id
-      );
-    }
 
     return {
       message: "Media message processed",
