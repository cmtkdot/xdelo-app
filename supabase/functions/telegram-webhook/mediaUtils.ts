--- conflicted
+++ resolved
@@ -1,27 +1,9 @@
-<<<<<<< HEAD
 import { SupabaseClient } from '@supabase/supabase-js';
 import { MediaInfo } from './types';
 
 export function extractMediaInfo(message: any): MediaInfo | null {
   if (message.photo) {
     // Get the highest resolution photo
-=======
-
-import { SupabaseClient } from 'https://esm.sh/@supabase/supabase-js@2.7.1';
-
-export interface MediaInfo {
-  file_id: string;
-  file_unique_id: string;
-  mime_type: string;
-  file_size?: number;
-  width?: number;
-  height?: number;
-  duration?: number;
-}
-
-export function extractMediaInfo(message: any): MediaInfo | null {
-  if (message.photo) {
->>>>>>> 5422db26
     const photo = message.photo[message.photo.length - 1];
     return {
       file_id: photo.file_id,
@@ -122,7 +104,6 @@
   mediaInfo: MediaInfo
 ): Promise<string | null> {
   try {
-<<<<<<< HEAD
     const mediaResponse = await downloadTelegramFile(
       mediaInfo.file_id, 
       Deno.env.get('TELEGRAM_BOT_TOKEN')!
@@ -145,56 +126,6 @@
 
     return uploadResult.publicUrl;
 
-=======
-    // Check if file already exists in storage
-    const storagePath = `${mediaInfo.file_unique_id}`;
-    const { data: existingFile } = await supabase
-      .storage
-      .from('telegram-media')
-      .getPublicUrl(storagePath);
-
-    if (existingFile?.publicUrl) {
-      console.log('Media already exists:', existingFile.publicUrl);
-      return existingFile.publicUrl;
-    }
-
-    // Get file info from Telegram
-    const fileResponse = await fetch(
-      `https://api.telegram.org/bot${Deno.env.get('TELEGRAM_BOT_TOKEN')}/getFile?file_id=${mediaInfo.file_id}`
-    );
-    
-    const fileData = await fileResponse.json();
-    if (!fileData.ok || !fileData.result.file_path) {
-      throw new Error('Failed to get file path from Telegram');
-    }
-
-    // Download file from Telegram
-    const fileUrl = `https://api.telegram.org/file/bot${Deno.env.get('TELEGRAM_BOT_TOKEN')}/${fileData.result.file_path}`;
-    const mediaResponse = await fetch(fileUrl);
-    const mediaBuffer = await mediaResponse.arrayBuffer();
-
-    // Upload to Supabase Storage
-    const { error: uploadError } = await supabase
-      .storage
-      .from('telegram-media')
-      .upload(storagePath, mediaBuffer, {
-        contentType: mediaInfo.mime_type,
-        cacheControl: '31536000', // 1 year cache
-        upsert: true
-      });
-
-    if (uploadError) {
-      throw uploadError;
-    }
-
-    // Get public URL
-    const { data: { publicUrl } } = supabase
-      .storage
-      .from('telegram-media')
-      .getPublicUrl(storagePath);
-
-    return publicUrl;
->>>>>>> 5422db26
   } catch (error) {
     console.error('❌ Error downloading media:', {
       message_id: messageId,
