--- conflicted
+++ resolved
@@ -1,12 +1,5 @@
-<<<<<<< HEAD
-=======
 import { createClient } from "@supabase/supabase-js";
 import { corsHeaders } from "../_shared/cors.ts";
->>>>>>> 1069d541
-
-import { serve } from "https://deno.land/std@0.168.0/http/server.ts";
-import { createClient } from "https://esm.sh/@supabase/supabase-js@2.38.4";
-import { corsHeaders } from '../_shared/cors.ts';
 import { parseCaption } from './captionParser.ts';
 import { analyzeWithAI } from './aiAnalyzer.ts';
 import { 
