--- conflicted
+++ resolved
@@ -1,2204 +1,141 @@
-export type Json =
-  | string
-  | number
-  | boolean
-  | null
-  | { [key: string]: Json | undefined }
-  | Json[]
+export type ProcessingState = 'initialized' | 'pending' | 'processing' | 'completed' | 'error';
 
-export type Database = {
-  public: {
-    Tables: {
-      analysis_audit_log: {
-        Row: {
-          analyzed_content: Json | null
-          created_at: string | null
-          event_type: string
-          id: string
-          media_group_id: string | null
-          message_id: string | null
-          new_state: string | null
-          old_state: string | null
-          processing_details: Json | null
-        }
-        Insert: {
-          analyzed_content?: Json | null
-          created_at?: string | null
-          event_type: string
-          id?: string
-          media_group_id?: string | null
-          message_id?: string | null
-          new_state?: string | null
-          old_state?: string | null
-          processing_details?: Json | null
-        }
-        Update: {
-          analyzed_content?: Json | null
-          created_at?: string | null
-          event_type?: string
-          id?: string
-          media_group_id?: string | null
-          message_id?: string | null
-          new_state?: string | null
-          old_state?: string | null
-          processing_details?: Json | null
-        }
-        Relationships: []
-      }
-      deleted_messages: {
-        Row: {
-          analyzed_content: Json | null
-          caption: string | null
-          deleted_at: string | null
-          deleted_from_telegram: boolean | null
-          deleted_via_telegram: boolean | null
-          deletion_error: string | null
-          file_id: string | null
-          file_unique_id: string | null
-          id: string
-          media_group_id: string | null
-          message_caption_id: string | null
-          mime_type: string | null
-          original_message_id: string
-          public_url: string | null
-          telegram_data: Json | null
-          telegram_message_id: number | null
-          user_id: string | null
-        }
-        Insert: {
-          analyzed_content?: Json | null
-          caption?: string | null
-          deleted_at?: string | null
-          deleted_from_telegram?: boolean | null
-          deleted_via_telegram?: boolean | null
-          deletion_error?: string | null
-          file_id?: string | null
-          file_unique_id?: string | null
-          id?: string
-          media_group_id?: string | null
-          message_caption_id?: string | null
-          mime_type?: string | null
-          original_message_id: string
-          public_url?: string | null
-          telegram_data?: Json | null
-          telegram_message_id?: number | null
-          user_id?: string | null
-        }
-        Update: {
-          analyzed_content?: Json | null
-          caption?: string | null
-          deleted_at?: string | null
-          deleted_from_telegram?: boolean | null
-          deleted_via_telegram?: boolean | null
-          deletion_error?: string | null
-          file_id?: string | null
-          file_unique_id?: string | null
-          id?: string
-          media_group_id?: string | null
-          message_caption_id?: string | null
-          mime_type?: string | null
-          original_message_id?: string
-          public_url?: string | null
-          telegram_data?: Json | null
-          telegram_message_id?: number | null
-          user_id?: string | null
-        }
-        Relationships: []
-      }
-      gl_accounts: {
-        Row: {
-          created_at: string | null
-          glide_id: string | null
-          id: string
-          last_modified_at: string | null
-          last_sync_time: string | null
-          main_account_name: string | null
-          main_accounts_uid: string | null
-          main_client_type: string | null
-          main_date_added_client: string | null
-          main_email_of_who_added: string | null
-          main_photo: string | null
-          sync_status: Database["public"]["Enums"]["sync_status"] | null
-          updated_at: string | null
-          user_email_who_added: string | null
-        }
-        Insert: {
-          created_at?: string | null
-          glide_id?: string | null
-          id?: string
-          last_modified_at?: string | null
-          last_sync_time?: string | null
-          main_account_name?: string | null
-          main_accounts_uid?: string | null
-          main_client_type?: string | null
-          main_date_added_client?: string | null
-          main_email_of_who_added?: string | null
-          main_photo?: string | null
-          sync_status?: Database["public"]["Enums"]["sync_status"] | null
-          updated_at?: string | null
-          user_email_who_added?: string | null
-        }
-        Update: {
-          created_at?: string | null
-          glide_id?: string | null
-          id?: string
-          last_modified_at?: string | null
-          last_sync_time?: string | null
-          main_account_name?: string | null
-          main_accounts_uid?: string | null
-          main_client_type?: string | null
-          main_date_added_client?: string | null
-          main_email_of_who_added?: string | null
-          main_photo?: string | null
-          sync_status?: Database["public"]["Enums"]["sync_status"] | null
-          updated_at?: string | null
-          user_email_who_added?: string | null
-        }
-        Relationships: []
-      }
-      gl_column_mappings: {
-        Row: {
-          created_at: string | null
-          data_type: string
-          glide_column_id: string
-          glide_column_name: string
-          id: string
-          supabase_column_name: string
-          table_name: string
-          updated_at: string | null
-        }
-        Insert: {
-          created_at?: string | null
-          data_type: string
-          glide_column_id: string
-          glide_column_name: string
-          id?: string
-          supabase_column_name: string
-          table_name: string
-          updated_at?: string | null
-        }
-        Update: {
-          created_at?: string | null
-          data_type?: string
-          glide_column_id?: string
-          glide_column_name?: string
-          id?: string
-          supabase_column_name?: string
-          table_name?: string
-          updated_at?: string | null
-        }
-        Relationships: []
-      }
-      gl_configuration: {
-        Row: {
-          api_endpoint: string
-          api_key: string
-          app_id: string
-          created_at: string | null
-          glide_table_name: string
-          id: string
-          is_active: boolean
-          is_valid: boolean | null
-          last_validation_time: string | null
-          max_retries: number | null
-          retry_interval: unknown | null
-          supabase_table_name: string
-          supported_operations: string[]
-          table_id: string
-          updated_at: string | null
-          validation_error: string | null
-        }
-        Insert: {
-          api_endpoint: string
-          api_key: string
-          app_id: string
-          created_at?: string | null
-          glide_table_name: string
-          id?: string
-          is_active?: boolean
-          is_valid?: boolean | null
-          last_validation_time?: string | null
-          max_retries?: number | null
-          retry_interval?: unknown | null
-          supabase_table_name: string
-          supported_operations?: string[]
-          table_id: string
-          updated_at?: string | null
-          validation_error?: string | null
-        }
-        Update: {
-          api_endpoint?: string
-          api_key?: string
-          app_id?: string
-          created_at?: string | null
-          glide_table_name?: string
-          id?: string
-          is_active?: boolean
-          is_valid?: boolean | null
-          last_validation_time?: string | null
-          max_retries?: number | null
-          retry_interval?: unknown | null
-          supabase_table_name?: string
-          supported_operations?: string[]
-          table_id?: string
-          updated_at?: string | null
-          validation_error?: string | null
-        }
-        Relationships: []
-      }
-      gl_customer_credits: {
-        Row: {
-          created_at: string | null
-          glide_id: string | null
-          id: string
-          last_modified_at: string | null
-          last_sync_time: string | null
-          main_customeruid: string | null
-          main_date_of_payment: string | null
-          main_email_of_user: string | null
-          main_payment_amount: number | null
-          main_payment_note: string | null
-          main_payment_typ: string | null
-          rowid_accountrowid: string | null
-          rowid_estimatorowid: string | null
-          rowid_invoice_row_id: string | null
-          sync_status: Database["public"]["Enums"]["sync_status"] | null
-          timestamp_added: string | null
-          updated_at: string | null
-        }
-        Insert: {
-          created_at?: string | null
-          glide_id?: string | null
-          id?: string
-          last_modified_at?: string | null
-          last_sync_time?: string | null
-          main_customeruid?: string | null
-          main_date_of_payment?: string | null
-          main_email_of_user?: string | null
-          main_payment_amount?: number | null
-          main_payment_note?: string | null
-          main_payment_typ?: string | null
-          rowid_accountrowid?: string | null
-          rowid_estimatorowid?: string | null
-          rowid_invoice_row_id?: string | null
-          sync_status?: Database["public"]["Enums"]["sync_status"] | null
-          timestamp_added?: string | null
-          updated_at?: string | null
-        }
-        Update: {
-          created_at?: string | null
-          glide_id?: string | null
-          id?: string
-          last_modified_at?: string | null
-          last_sync_time?: string | null
-          main_customeruid?: string | null
-          main_date_of_payment?: string | null
-          main_email_of_user?: string | null
-          main_payment_amount?: number | null
-          main_payment_note?: string | null
-          main_payment_typ?: string | null
-          rowid_accountrowid?: string | null
-          rowid_estimatorowid?: string | null
-          rowid_invoice_row_id?: string | null
-          sync_status?: Database["public"]["Enums"]["sync_status"] | null
-          timestamp_added?: string | null
-          updated_at?: string | null
-        }
-        Relationships: []
-      }
-      gl_customer_payments: {
-        Row: {
-          created_at: string | null
-          email_of_user: string | null
-          glide_id: string | null
-          id: string
-          last_modified_at: string | null
-          last_sync_time: string | null
-          main_customeruid: string | null
-          main_date_of_payment: string | null
-          main_payment_amount: number | null
-          main_payment_note: string | null
-          main_type_of_payment: string | null
-          rowid_accountrowid: string | null
-          rowid_invoice_row_id: string | null
-          rowid_invoiceline_row_id: string | null
-          sync_status: Database["public"]["Enums"]["sync_status"] | null
-          timestamp_added: string | null
-          updated_at: string | null
-        }
-        Insert: {
-          created_at?: string | null
-          email_of_user?: string | null
-          glide_id?: string | null
-          id?: string
-          last_modified_at?: string | null
-          last_sync_time?: string | null
-          main_customeruid?: string | null
-          main_date_of_payment?: string | null
-          main_payment_amount?: number | null
-          main_payment_note?: string | null
-          main_type_of_payment?: string | null
-          rowid_accountrowid?: string | null
-          rowid_invoice_row_id?: string | null
-          rowid_invoiceline_row_id?: string | null
-          sync_status?: Database["public"]["Enums"]["sync_status"] | null
-          timestamp_added?: string | null
-          updated_at?: string | null
-        }
-        Update: {
-          created_at?: string | null
-          email_of_user?: string | null
-          glide_id?: string | null
-          id?: string
-          last_modified_at?: string | null
-          last_sync_time?: string | null
-          main_customeruid?: string | null
-          main_date_of_payment?: string | null
-          main_payment_amount?: number | null
-          main_payment_note?: string | null
-          main_type_of_payment?: string | null
-          rowid_accountrowid?: string | null
-          rowid_invoice_row_id?: string | null
-          rowid_invoiceline_row_id?: string | null
-          sync_status?: Database["public"]["Enums"]["sync_status"] | null
-          timestamp_added?: string | null
-          updated_at?: string | null
-        }
-        Relationships: []
-      }
-      gl_estimate_lines: {
-        Row: {
-          created_at: string | null
-          glide_id: string | null
-          id: string
-          last_modified_at: string | null
-          last_sync_time: string | null
-          main_date_of_sale: string | null
-          main_original_product_name: string | null
-          main_product_sale_note: string | null
-          main_qty_sold: number | null
-          main_sale_product_name: string | null
-          main_selling_price: number | null
-          main_total_stock_after_sell: number | null
-          main_user_email_of_added: string | null
-          product_sold: boolean | null
-          rowid_estimate_row_id: string | null
-          rowid_invline_row_id: string | null
-          rowid_productid_estline_items: string | null
-          rowid_userid_est_lineitems: string | null
-          sync_status: Database["public"]["Enums"]["sync_status"] | null
-          updated_at: string | null
-        }
-        Insert: {
-          created_at?: string | null
-          glide_id?: string | null
-          id?: string
-          last_modified_at?: string | null
-          last_sync_time?: string | null
-          main_date_of_sale?: string | null
-          main_original_product_name?: string | null
-          main_product_sale_note?: string | null
-          main_qty_sold?: number | null
-          main_sale_product_name?: string | null
-          main_selling_price?: number | null
-          main_total_stock_after_sell?: number | null
-          main_user_email_of_added?: string | null
-          product_sold?: boolean | null
-          rowid_estimate_row_id?: string | null
-          rowid_invline_row_id?: string | null
-          rowid_productid_estline_items?: string | null
-          rowid_userid_est_lineitems?: string | null
-          sync_status?: Database["public"]["Enums"]["sync_status"] | null
-          updated_at?: string | null
-        }
-        Update: {
-          created_at?: string | null
-          glide_id?: string | null
-          id?: string
-          last_modified_at?: string | null
-          last_sync_time?: string | null
-          main_date_of_sale?: string | null
-          main_original_product_name?: string | null
-          main_product_sale_note?: string | null
-          main_qty_sold?: number | null
-          main_sale_product_name?: string | null
-          main_selling_price?: number | null
-          main_total_stock_after_sell?: number | null
-          main_user_email_of_added?: string | null
-          product_sold?: boolean | null
-          rowid_estimate_row_id?: string | null
-          rowid_invline_row_id?: string | null
-          rowid_productid_estline_items?: string | null
-          rowid_userid_est_lineitems?: string | null
-          sync_status?: Database["public"]["Enums"]["sync_status"] | null
-          updated_at?: string | null
-        }
-        Relationships: []
-      }
-      gl_estimates: {
-        Row: {
-          add_note: string | null
-          created_at: string | null
-          date_created_timestamp: string | null
-          date_invoice_created_date: string | null
-          date_processed_timestamp: string | null
-          date_submitted_timestamp: string | null
-          glide_id: string | null
-          id: string
-          last_modified_at: string | null
-          last_sync_time: string | null
-          main_estimate_date: string | null
-          main_estimate_notes: string | null
-          main_is_a_sample: boolean | null
-          main_payment_type: string | null
-          order_items_est: Json | null
-          paymentpdf: string | null
-          pdf_docs: string | null
-          rowids_accountrowid_estimates: string | null
-          rowids_invoice_created: string | null
-          short_link_pdf: string | null
-          short_link_pdf_copy: Json | null
-          shortlink_pdf2: string | null
-          sync_status: Database["public"]["Enums"]["sync_status"] | null
-          updated_at: string | null
-          user_user_email: string | null
-          valid_final_create_invoice_clicked: boolean | null
-        }
-        Insert: {
-          add_note?: string | null
-          created_at?: string | null
-          date_created_timestamp?: string | null
-          date_invoice_created_date?: string | null
-          date_processed_timestamp?: string | null
-          date_submitted_timestamp?: string | null
-          glide_id?: string | null
-          id?: string
-          last_modified_at?: string | null
-          last_sync_time?: string | null
-          main_estimate_date?: string | null
-          main_estimate_notes?: string | null
-          main_is_a_sample?: boolean | null
-          main_payment_type?: string | null
-          order_items_est?: Json | null
-          paymentpdf?: string | null
-          pdf_docs?: string | null
-          rowids_accountrowid_estimates?: string | null
-          rowids_invoice_created?: string | null
-          short_link_pdf?: string | null
-          short_link_pdf_copy?: Json | null
-          shortlink_pdf2?: string | null
-          sync_status?: Database["public"]["Enums"]["sync_status"] | null
-          updated_at?: string | null
-          user_user_email?: string | null
-          valid_final_create_invoice_clicked?: boolean | null
-        }
-        Update: {
-          add_note?: string | null
-          created_at?: string | null
-          date_created_timestamp?: string | null
-          date_invoice_created_date?: string | null
-          date_processed_timestamp?: string | null
-          date_submitted_timestamp?: string | null
-          glide_id?: string | null
-          id?: string
-          last_modified_at?: string | null
-          last_sync_time?: string | null
-          main_estimate_date?: string | null
-          main_estimate_notes?: string | null
-          main_is_a_sample?: boolean | null
-          main_payment_type?: string | null
-          order_items_est?: Json | null
-          paymentpdf?: string | null
-          pdf_docs?: string | null
-          rowids_accountrowid_estimates?: string | null
-          rowids_invoice_created?: string | null
-          short_link_pdf?: string | null
-          short_link_pdf_copy?: Json | null
-          shortlink_pdf2?: string | null
-          sync_status?: Database["public"]["Enums"]["sync_status"] | null
-          updated_at?: string | null
-          user_user_email?: string | null
-          valid_final_create_invoice_clicked?: boolean | null
-        }
-        Relationships: []
-      }
-      gl_expenses: {
-        Row: {
-          amount: number | null
-          created_at: string | null
-          date: string | null
-          expense_address: string | null
-          expense_ai_text: string | null
-          expense_cash: string | null
-          expense_change: string | null
-          expense_list_of_items: string | null
-          expense_receipt_image: string | null
-          expense_supplier_name: string | null
-          expense_tax: string | null
-          expense_text_to_json: string | null
-          expense_total: string | null
-          glide_id: string | null
-          id: string
-          last_modified_at: string | null
-          last_sync_time: string | null
-          main_category: string | null
-          main_notes_of_expense: string | null
-          main_submitted_by: string | null
-          processing: boolean | null
-          sync_status: Database["public"]["Enums"]["sync_status"] | null
-          updated_at: string | null
-        }
-        Insert: {
-          amount?: number | null
-          created_at?: string | null
-          date?: string | null
-          expense_address?: string | null
-          expense_ai_text?: string | null
-          expense_cash?: string | null
-          expense_change?: string | null
-          expense_list_of_items?: string | null
-          expense_receipt_image?: string | null
-          expense_supplier_name?: string | null
-          expense_tax?: string | null
-          expense_text_to_json?: string | null
-          expense_total?: string | null
-          glide_id?: string | null
-          id?: string
-          last_modified_at?: string | null
-          last_sync_time?: string | null
-          main_category?: string | null
-          main_notes_of_expense?: string | null
-          main_submitted_by?: string | null
-          processing?: boolean | null
-          sync_status?: Database["public"]["Enums"]["sync_status"] | null
-          updated_at?: string | null
-        }
-        Update: {
-          amount?: number | null
-          created_at?: string | null
-          date?: string | null
-          expense_address?: string | null
-          expense_ai_text?: string | null
-          expense_cash?: string | null
-          expense_change?: string | null
-          expense_list_of_items?: string | null
-          expense_receipt_image?: string | null
-          expense_supplier_name?: string | null
-          expense_tax?: string | null
-          expense_text_to_json?: string | null
-          expense_total?: string | null
-          glide_id?: string | null
-          id?: string
-          last_modified_at?: string | null
-          last_sync_time?: string | null
-          main_category?: string | null
-          main_notes_of_expense?: string | null
-          main_submitted_by?: string | null
-          processing?: boolean | null
-          sync_status?: Database["public"]["Enums"]["sync_status"] | null
-          updated_at?: string | null
-        }
-        Relationships: []
-      }
-      gl_invoice_lines: {
-        Row: {
-          cart_id: string | null
-          confirm_submit_newprod_line: boolean | null
-          created_at: string | null
-          edit_price: boolean | null
-          edit_quantity: boolean | null
-          gl_products: Json | null
-          glide_id: string | null
-          id: string
-          last_modified_at: string | null
-          last_sync_time: string | null
-          main_date_of_sale: string | null
-          main_product_sale_note: string | null
-          main_qty_sold: number | null
-          main_rename_product: boolean | null
-          main_renamed_product_name: string | null
-          main_selling_price: number | null
-          main_total_stock_after_sell: number | null
-          main_user_email_of_added: string | null
-          rowid_estimate_rowid: string | null
-          rowid_invoice_rowid: string | null
-          rowid_logrowid: string | null
-          rowid_productid: string | null
-          rowid_productid_question: string | null
-          sync_status: Database["public"]["Enums"]["sync_status"] | null
-          updated_at: string | null
-        }
-        Insert: {
-          cart_id?: string | null
-          confirm_submit_newprod_line?: boolean | null
-          created_at?: string | null
-          edit_price?: boolean | null
-          edit_quantity?: boolean | null
-          gl_products?: Json | null
-          glide_id?: string | null
-          id?: string
-          last_modified_at?: string | null
-          last_sync_time?: string | null
-          main_date_of_sale?: string | null
-          main_product_sale_note?: string | null
-          main_qty_sold?: number | null
-          main_rename_product?: boolean | null
-          main_renamed_product_name?: string | null
-          main_selling_price?: number | null
-          main_total_stock_after_sell?: number | null
-          main_user_email_of_added?: string | null
-          rowid_estimate_rowid?: string | null
-          rowid_invoice_rowid?: string | null
-          rowid_logrowid?: string | null
-          rowid_productid?: string | null
-          rowid_productid_question?: string | null
-          sync_status?: Database["public"]["Enums"]["sync_status"] | null
-          updated_at?: string | null
-        }
-        Update: {
-          cart_id?: string | null
-          confirm_submit_newprod_line?: boolean | null
-          created_at?: string | null
-          edit_price?: boolean | null
-          edit_quantity?: boolean | null
-          gl_products?: Json | null
-          glide_id?: string | null
-          id?: string
-          last_modified_at?: string | null
-          last_sync_time?: string | null
-          main_date_of_sale?: string | null
-          main_product_sale_note?: string | null
-          main_qty_sold?: number | null
-          main_rename_product?: boolean | null
-          main_renamed_product_name?: string | null
-          main_selling_price?: number | null
-          main_total_stock_after_sell?: number | null
-          main_user_email_of_added?: string | null
-          rowid_estimate_rowid?: string | null
-          rowid_invoice_rowid?: string | null
-          rowid_logrowid?: string | null
-          rowid_productid?: string | null
-          rowid_productid_question?: string | null
-          sync_status?: Database["public"]["Enums"]["sync_status"] | null
-          updated_at?: string | null
-        }
-        Relationships: [
-          {
-            foreignKeyName: "fk_invoice_lines_product"
-            columns: ["rowid_productid"]
-            isOneToOne: false
-            referencedRelation: "gl_products"
-            referencedColumns: ["glide_id"]
-          },
-          {
-            foreignKeyName: "gl_invoice_lines_rowid_productid_fkey"
-            columns: ["rowid_productid"]
-            isOneToOne: false
-            referencedRelation: "gl_products"
-            referencedColumns: ["glide_id"]
-          },
-        ]
-      }
-      gl_invoices: {
-        Row: {
-          account_name: string | null
-          account_uid: string | null
-          client_type: string | null
-          created_at: string | null
-          doc_document: string | null
-          doc_glideforeverlink: string | null
-          glide_id: string | null
-          id: string
-          last_modified_at: string | null
-          last_sync_time: string | null
-          main_created_timestamp: string | null
-          main_edit_date: string | null
-          main_invoice_order_date: string | null
-          main_invoice_uid: string | null
-          main_notes: string | null
-          main_processed: boolean | null
-          main_submitted_timestamp: string | null
-          main_user_email: string | null
-          rowids_accountid_sales_invoices: string | null
-          rowids_accountsid_new: string | null
-          rowids_credit_row_id: string | null
-          rowids_editordeletelogid: string | null
-          rowids_estimatorowid: string | null
-          rowids_userid_sales_invoices: string | null
-          sync_status: Database["public"]["Enums"]["sync_status"] | null
-          timestamp_estimate_converted: string | null
-          tre_order_items_invoice: Json | null
-          tre_total: number | null
-          updated_at: string | null
-        }
-        Insert: {
-          account_name?: string | null
-          account_uid?: string | null
-          client_type?: string | null
-          created_at?: string | null
-          doc_document?: string | null
-          doc_glideforeverlink?: string | null
-          glide_id?: string | null
-          id?: string
-          last_modified_at?: string | null
-          last_sync_time?: string | null
-          main_created_timestamp?: string | null
-          main_edit_date?: string | null
-          main_invoice_order_date?: string | null
-          main_invoice_uid?: string | null
-          main_notes?: string | null
-          main_processed?: boolean | null
-          main_submitted_timestamp?: string | null
-          main_user_email?: string | null
-          rowids_accountid_sales_invoices?: string | null
-          rowids_accountsid_new?: string | null
-          rowids_credit_row_id?: string | null
-          rowids_editordeletelogid?: string | null
-          rowids_estimatorowid?: string | null
-          rowids_userid_sales_invoices?: string | null
-          sync_status?: Database["public"]["Enums"]["sync_status"] | null
-          timestamp_estimate_converted?: string | null
-          tre_order_items_invoice?: Json | null
-          tre_total?: number | null
-          updated_at?: string | null
-        }
-        Update: {
-          account_name?: string | null
-          account_uid?: string | null
-          client_type?: string | null
-          created_at?: string | null
-          doc_document?: string | null
-          doc_glideforeverlink?: string | null
-          glide_id?: string | null
-          id?: string
-          last_modified_at?: string | null
-          last_sync_time?: string | null
-          main_created_timestamp?: string | null
-          main_edit_date?: string | null
-          main_invoice_order_date?: string | null
-          main_invoice_uid?: string | null
-          main_notes?: string | null
-          main_processed?: boolean | null
-          main_submitted_timestamp?: string | null
-          main_user_email?: string | null
-          rowids_accountid_sales_invoices?: string | null
-          rowids_accountsid_new?: string | null
-          rowids_credit_row_id?: string | null
-          rowids_editordeletelogid?: string | null
-          rowids_estimatorowid?: string | null
-          rowids_userid_sales_invoices?: string | null
-          sync_status?: Database["public"]["Enums"]["sync_status"] | null
-          timestamp_estimate_converted?: string | null
-          tre_order_items_invoice?: Json | null
-          tre_total?: number | null
-          updated_at?: string | null
-        }
-        Relationships: []
-      }
-      gl_products: {
-        Row: {
-          cart_add_note: boolean | null
-          cart_rename: boolean | null
-          created_at: string | null
-          date_timestamp_subm: string | null
-          email_email_of_user_who_added_product: string | null
-          glide_id: string | null
-          id: string
-          last_edited_date: string | null
-          last_modified_at: string | null
-          last_sync_time: string | null
-          main_category: string | null
-          main_cost: number | null
-          main_cost_update: number | null
-          main_fronted: boolean | null
-          main_leave_no: boolean | null
-          main_miscellaneous_items: boolean | null
-          main_more_units_behind: boolean | null
-          main_new_product_name: string | null
-          main_product_image1: string | null
-          main_product_name: string | null
-          main_product_purchase_date: string | null
-          main_purchase_notes: string | null
-          main_rename_product: boolean | null
-          main_samples: boolean | null
-          main_samples_or_fronted: boolean | null
-          main_terms_for_fronted_product: string | null
-          main_total_qty_purchased: number | null
-          main_total_units_behind_sample: number | null
-          main_vendor_product_name: string | null
-          main_vendor_uid: string | null
-          po_added_to_old_po: boolean | null
-          po_converted_po: boolean | null
-          po_old_po_rowid: boolean | null
-          po_old_po_uid: boolean | null
-          po_po_date: string | null
-          po_pouid_from_add_prod: string | null
-          product_name_display: string | null
-          rowid_account_rowid: string | null
-          rowid_product_row_id_for_choice_add_item: string | null
-          rowid_purchase_order_row_id: string | null
-          rowid_sheet21_pics: string | null
-          rowid_vpay_row_id: string | null
-          sync_status: string | null
-          updated_at: string | null
-        }
-        Insert: {
-          cart_add_note?: boolean | null
-          cart_rename?: boolean | null
-          created_at?: string | null
-          date_timestamp_subm?: string | null
-          email_email_of_user_who_added_product?: string | null
-          glide_id?: string | null
-          id?: string
-          last_edited_date?: string | null
-          last_modified_at?: string | null
-          last_sync_time?: string | null
-          main_category?: string | null
-          main_cost?: number | null
-          main_cost_update?: number | null
-          main_fronted?: boolean | null
-          main_leave_no?: boolean | null
-          main_miscellaneous_items?: boolean | null
-          main_more_units_behind?: boolean | null
-          main_new_product_name?: string | null
-          main_product_image1?: string | null
-          main_product_name?: string | null
-          main_product_purchase_date?: string | null
-          main_purchase_notes?: string | null
-          main_rename_product?: boolean | null
-          main_samples?: boolean | null
-          main_samples_or_fronted?: boolean | null
-          main_terms_for_fronted_product?: string | null
-          main_total_qty_purchased?: number | null
-          main_total_units_behind_sample?: number | null
-          main_vendor_product_name?: string | null
-          main_vendor_uid?: string | null
-          po_added_to_old_po?: boolean | null
-          po_converted_po?: boolean | null
-          po_old_po_rowid?: boolean | null
-          po_old_po_uid?: boolean | null
-          po_po_date?: string | null
-          po_pouid_from_add_prod?: string | null
-          product_name_display?: string | null
-          rowid_account_rowid?: string | null
-          rowid_product_row_id_for_choice_add_item?: string | null
-          rowid_purchase_order_row_id?: string | null
-          rowid_sheet21_pics?: string | null
-          rowid_vpay_row_id?: string | null
-          sync_status?: string | null
-          updated_at?: string | null
-        }
-        Update: {
-          cart_add_note?: boolean | null
-          cart_rename?: boolean | null
-          created_at?: string | null
-          date_timestamp_subm?: string | null
-          email_email_of_user_who_added_product?: string | null
-          glide_id?: string | null
-          id?: string
-          last_edited_date?: string | null
-          last_modified_at?: string | null
-          last_sync_time?: string | null
-          main_category?: string | null
-          main_cost?: number | null
-          main_cost_update?: number | null
-          main_fronted?: boolean | null
-          main_leave_no?: boolean | null
-          main_miscellaneous_items?: boolean | null
-          main_more_units_behind?: boolean | null
-          main_new_product_name?: string | null
-          main_product_image1?: string | null
-          main_product_name?: string | null
-          main_product_purchase_date?: string | null
-          main_purchase_notes?: string | null
-          main_rename_product?: boolean | null
-          main_samples?: boolean | null
-          main_samples_or_fronted?: boolean | null
-          main_terms_for_fronted_product?: string | null
-          main_total_qty_purchased?: number | null
-          main_total_units_behind_sample?: number | null
-          main_vendor_product_name?: string | null
-          main_vendor_uid?: string | null
-          po_added_to_old_po?: boolean | null
-          po_converted_po?: boolean | null
-          po_old_po_rowid?: boolean | null
-          po_old_po_uid?: boolean | null
-          po_po_date?: string | null
-          po_pouid_from_add_prod?: string | null
-          product_name_display?: string | null
-          rowid_account_rowid?: string | null
-          rowid_product_row_id_for_choice_add_item?: string | null
-          rowid_purchase_order_row_id?: string | null
-          rowid_sheet21_pics?: string | null
-          rowid_vpay_row_id?: string | null
-          sync_status?: string | null
-          updated_at?: string | null
-        }
-        Relationships: []
-      }
-      gl_purchase_orders: {
-        Row: {
-          created_at: string | null
-          date_payment_date_mddyyyy: string | null
-          docs_pdf_created_on: string | null
-          docs_pdf_link: string | null
-          docs_shortlink: string | null
-          glide_id: string | null
-          id: string
-          last_edited_date: string | null
-          last_modified_at: string | null
-          last_sync_time: string | null
-          main_po_date_used_for_uid: string | null
-          main_purchase_order_uid_from_product: string | null
-          rowid_accntrowid: string | null
-          rowid_vpayrowid: string | null
-          sync_status: Database["public"]["Enums"]["sync_status"] | null
-          updated_at: string | null
-        }
-        Insert: {
-          created_at?: string | null
-          date_payment_date_mddyyyy?: string | null
-          docs_pdf_created_on?: string | null
-          docs_pdf_link?: string | null
-          docs_shortlink?: string | null
-          glide_id?: string | null
-          id?: string
-          last_edited_date?: string | null
-          last_modified_at?: string | null
-          last_sync_time?: string | null
-          main_po_date_used_for_uid?: string | null
-          main_purchase_order_uid_from_product?: string | null
-          rowid_accntrowid?: string | null
-          rowid_vpayrowid?: string | null
-          sync_status?: Database["public"]["Enums"]["sync_status"] | null
-          updated_at?: string | null
-        }
-        Update: {
-          created_at?: string | null
-          date_payment_date_mddyyyy?: string | null
-          docs_pdf_created_on?: string | null
-          docs_pdf_link?: string | null
-          docs_shortlink?: string | null
-          glide_id?: string | null
-          id?: string
-          last_edited_date?: string | null
-          last_modified_at?: string | null
-          last_sync_time?: string | null
-          main_po_date_used_for_uid?: string | null
-          main_purchase_order_uid_from_product?: string | null
-          rowid_accntrowid?: string | null
-          rowid_vpayrowid?: string | null
-          sync_status?: Database["public"]["Enums"]["sync_status"] | null
-          updated_at?: string | null
-        }
-        Relationships: []
-      }
-      gl_shipping_records: {
-        Row: {
-          ai_ai_extracted_text: string | null
-          ai_ai_json: Json | null
-          ai_label_upload: Json | null
-          ai_tracking_ai_extracted_text: string | null
-          ai_tracking_json_extracted: Json | null
-          created_at: string | null
-          glide_id: string | null
-          ical_calendar_google_updated: boolean | null
-          ical_end_date: string | null
-          ical_last_tracked: string | null
-          ical_last_updated: string | null
-          ical_state_abbrievation: string | null
-          ical_status: string | null
-          id: string
-          last_modified_at: string | null
-          last_sync_time: string | null
-          main_account_rowid: string | null
-          main_account_rowid_2: string | null
-          main_account_uid: string | null
-          main_account_uid_2: string | null
-          main_account_uid_3: string | null
-          main_accounuid_list: string | null
-          main_box_sizes: string | null
-          main_box_weight: number | null
-          main_delivery_time_end: string | null
-          main_delivery_time_range: string | null
-          main_delivery_time_start: string | null
-          main_drop_off_address: string | null
-          main_drop_off_city: string | null
-          main_drop_off_location_uid: string | null
-          main_email_of_user_sub: string | null
-          main_invoices_row_id: string | null
-          main_notes_for_tp_split_orders: string | null
-          main_service_used: string | null
-          main_ship_date: string | null
-          main_ship_date_ical: string | null
-          main_timestamp_submit: string | null
-          main_total_units_1st_account: number | null
-          main_total_units_2nd_account: number | null
-          main_total_units_3rd_account_copy: number | null
-          main_total_units_inside: number | null
-          main_tp_id: string | null
-          main_tp_id_ical: string | null
-          main_tracking_link: string | null
-          main_tracking_number: string | null
-          multiple_accounts: boolean | null
-          receiver_receiver_address: string | null
-          receiver_receiver_name: string | null
-          receiver_state: string | null
-          rowid_invoicerelated: string | null
-          sender_sender_address: string | null
-          sender_sender_name_company: string | null
-          sender_sender_phone: string | null
-          sync_status: Database["public"]["Enums"]["sync_status"] | null
-          tp_history_rowid: string | null
-          updated_at: string | null
-        }
-        Insert: {
-          ai_ai_extracted_text?: string | null
-          ai_ai_json?: Json | null
-          ai_label_upload?: Json | null
-          ai_tracking_ai_extracted_text?: string | null
-          ai_tracking_json_extracted?: Json | null
-          created_at?: string | null
-          glide_id?: string | null
-          ical_calendar_google_updated?: boolean | null
-          ical_end_date?: string | null
-          ical_last_tracked?: string | null
-          ical_last_updated?: string | null
-          ical_state_abbrievation?: string | null
-          ical_status?: string | null
-          id?: string
-          last_modified_at?: string | null
-          last_sync_time?: string | null
-          main_account_rowid?: string | null
-          main_account_rowid_2?: string | null
-          main_account_uid?: string | null
-          main_account_uid_2?: string | null
-          main_account_uid_3?: string | null
-          main_accounuid_list?: string | null
-          main_box_sizes?: string | null
-          main_box_weight?: number | null
-          main_delivery_time_end?: string | null
-          main_delivery_time_range?: string | null
-          main_delivery_time_start?: string | null
-          main_drop_off_address?: string | null
-          main_drop_off_city?: string | null
-          main_drop_off_location_uid?: string | null
-          main_email_of_user_sub?: string | null
-          main_invoices_row_id?: string | null
-          main_notes_for_tp_split_orders?: string | null
-          main_service_used?: string | null
-          main_ship_date?: string | null
-          main_ship_date_ical?: string | null
-          main_timestamp_submit?: string | null
-          main_total_units_1st_account?: number | null
-          main_total_units_2nd_account?: number | null
-          main_total_units_3rd_account_copy?: number | null
-          main_total_units_inside?: number | null
-          main_tp_id?: string | null
-          main_tp_id_ical?: string | null
-          main_tracking_link?: string | null
-          main_tracking_number?: string | null
-          multiple_accounts?: boolean | null
-          receiver_receiver_address?: string | null
-          receiver_receiver_name?: string | null
-          receiver_state?: string | null
-          rowid_invoicerelated?: string | null
-          sender_sender_address?: string | null
-          sender_sender_name_company?: string | null
-          sender_sender_phone?: string | null
-          sync_status?: Database["public"]["Enums"]["sync_status"] | null
-          tp_history_rowid?: string | null
-          updated_at?: string | null
-        }
-        Update: {
-          ai_ai_extracted_text?: string | null
-          ai_ai_json?: Json | null
-          ai_label_upload?: Json | null
-          ai_tracking_ai_extracted_text?: string | null
-          ai_tracking_json_extracted?: Json | null
-          created_at?: string | null
-          glide_id?: string | null
-          ical_calendar_google_updated?: boolean | null
-          ical_end_date?: string | null
-          ical_last_tracked?: string | null
-          ical_last_updated?: string | null
-          ical_state_abbrievation?: string | null
-          ical_status?: string | null
-          id?: string
-          last_modified_at?: string | null
-          last_sync_time?: string | null
-          main_account_rowid?: string | null
-          main_account_rowid_2?: string | null
-          main_account_uid?: string | null
-          main_account_uid_2?: string | null
-          main_account_uid_3?: string | null
-          main_accounuid_list?: string | null
-          main_box_sizes?: string | null
-          main_box_weight?: number | null
-          main_delivery_time_end?: string | null
-          main_delivery_time_range?: string | null
-          main_delivery_time_start?: string | null
-          main_drop_off_address?: string | null
-          main_drop_off_city?: string | null
-          main_drop_off_location_uid?: string | null
-          main_email_of_user_sub?: string | null
-          main_invoices_row_id?: string | null
-          main_notes_for_tp_split_orders?: string | null
-          main_service_used?: string | null
-          main_ship_date?: string | null
-          main_ship_date_ical?: string | null
-          main_timestamp_submit?: string | null
-          main_total_units_1st_account?: number | null
-          main_total_units_2nd_account?: number | null
-          main_total_units_3rd_account_copy?: number | null
-          main_total_units_inside?: number | null
-          main_tp_id?: string | null
-          main_tp_id_ical?: string | null
-          main_tracking_link?: string | null
-          main_tracking_number?: string | null
-          multiple_accounts?: boolean | null
-          receiver_receiver_address?: string | null
-          receiver_receiver_name?: string | null
-          receiver_state?: string | null
-          rowid_invoicerelated?: string | null
-          sender_sender_address?: string | null
-          sender_sender_name_company?: string | null
-          sender_sender_phone?: string | null
-          sync_status?: Database["public"]["Enums"]["sync_status"] | null
-          tp_history_rowid?: string | null
-          updated_at?: string | null
-        }
-        Relationships: []
-      }
-      gl_sync_logs: {
-        Row: {
-          created_at: string | null
-          error_message: string | null
-          glide_id: string | null
-          id: string
-          operation: string
-          record_id: string
-          status: string
-          table_name: string
-        }
-        Insert: {
-          created_at?: string | null
-          error_message?: string | null
-          glide_id?: string | null
-          id?: string
-          operation: string
-          record_id: string
-          status: string
-          table_name: string
-        }
-        Update: {
-          created_at?: string | null
-          error_message?: string | null
-          glide_id?: string | null
-          id?: string
-          operation?: string
-          record_id?: string
-          status?: string
-          table_name?: string
-        }
-        Relationships: []
-      }
-      gl_sync_metadata: {
-        Row: {
-          created_at: string | null
-          error_message: string | null
-          id: string
-          last_sync_time: string | null
-          max_retries: number | null
-          next_retry_at: string | null
-          retry_count: number | null
-          sync_status: Database["public"]["Enums"]["sync_status"] | null
-          table_name: string
-          updated_at: string | null
-        }
-        Insert: {
-          created_at?: string | null
-          error_message?: string | null
-          id?: string
-          last_sync_time?: string | null
-          max_retries?: number | null
-          next_retry_at?: string | null
-          retry_count?: number | null
-          sync_status?: Database["public"]["Enums"]["sync_status"] | null
-          table_name: string
-          updated_at?: string | null
-        }
-        Update: {
-          created_at?: string | null
-          error_message?: string | null
-          id?: string
-          last_sync_time?: string | null
-          max_retries?: number | null
-          next_retry_at?: string | null
-          retry_count?: number | null
-          sync_status?: Database["public"]["Enums"]["sync_status"] | null
-          table_name?: string
-          updated_at?: string | null
-        }
-        Relationships: []
-      }
-      gl_table_mappings: {
-        Row: {
-          created_at: string | null
-          description: string | null
-          glide_table_id: string
-          id: string
-          supabase_table: string
-          updated_at: string | null
-        }
-        Insert: {
-          created_at?: string | null
-          description?: string | null
-          glide_table_id: string
-          id?: string
-          supabase_table: string
-          updated_at?: string | null
-        }
-        Update: {
-          created_at?: string | null
-          description?: string | null
-          glide_table_id?: string
-          id?: string
-          supabase_table?: string
-          updated_at?: string | null
-        }
-        Relationships: []
-      }
-      gl_vendor_payments: {
-        Row: {
-          automatically_recorded: boolean | null
-          created_at: string | null
-          date_timestamp_date: string | null
-          glide_id: string | null
-          id: string
-          last_modified_at: string | null
-          last_sync_time: string | null
-          main_date_of_payment: string | null
-          main_dateofpurchaseorder: string | null
-          main_payment_amount: number | null
-          main_productnotestoo: string | null
-          rowid_account_row_id: string | null
-          rowid_po_uid_from_addprod: string | null
-          rowid_productrowid: string | null
-          rowid_purchaseorderrowid: string | null
-          sync_status: Database["public"]["Enums"]["sync_status"] | null
-          updated_at: string | null
-          user_emailuseradded: string | null
-        }
-        Insert: {
-          automatically_recorded?: boolean | null
-          created_at?: string | null
-          date_timestamp_date?: string | null
-          glide_id?: string | null
-          id?: string
-          last_modified_at?: string | null
-          last_sync_time?: string | null
-          main_date_of_payment?: string | null
-          main_dateofpurchaseorder?: string | null
-          main_payment_amount?: number | null
-          main_productnotestoo?: string | null
-          rowid_account_row_id?: string | null
-          rowid_po_uid_from_addprod?: string | null
-          rowid_productrowid?: string | null
-          rowid_purchaseorderrowid?: string | null
-          sync_status?: Database["public"]["Enums"]["sync_status"] | null
-          updated_at?: string | null
-          user_emailuseradded?: string | null
-        }
-        Update: {
-          automatically_recorded?: boolean | null
-          created_at?: string | null
-          date_timestamp_date?: string | null
-          glide_id?: string | null
-          id?: string
-          last_modified_at?: string | null
-          last_sync_time?: string | null
-          main_date_of_payment?: string | null
-          main_dateofpurchaseorder?: string | null
-          main_payment_amount?: number | null
-          main_productnotestoo?: string | null
-          rowid_account_row_id?: string | null
-          rowid_po_uid_from_addprod?: string | null
-          rowid_productrowid?: string | null
-          rowid_purchaseorderrowid?: string | null
-          sync_status?: Database["public"]["Enums"]["sync_status"] | null
-          updated_at?: string | null
-          user_emailuseradded?: string | null
-        }
-        Relationships: []
-      }
-      messages: {
-        Row: {
-          analyzed_at: string | null
-          analyzed_content: Json | null
-          caption: string | null
-          chat_id: number | null
-          chat_type: string | null
-          confidence: number | null
-          created_at: string | null
-          deleted_at: string | null
-          duration: number | null
-          edit_date: string | null
-          error_message: string | null
-          file_id: string | null
-          file_size: number | null
-          file_unique_id: string | null
-          glide_row_id: string | null
-          glide_stock: string | null
-          group_caption_synced: boolean | null
-          group_first_message_time: string | null
-          group_last_message_time: string | null
-          group_message_count: number | null
-          height: number | null
-          id: string
-          is_deleted: boolean | null
-          is_edited: boolean | null
-          is_miscellaneous_item: string | null
-          is_original_caption: boolean | null
-          last_error_at: string | null
-          last_match_attempt_at: string | null
-          match_attempt_count: number | null
-          media_group_id: string | null
-          message_caption_id: string | null
-          message_url: string | null
-          mime_type: string | null
-          notes: string | null
-          processing_completed_at: string | null
-          processing_started_at: string | null
-          processing_state:
-            | Database["public"]["Enums"]["message_processing_state"]
-            | null
-          product_code: string | null
-          product_name: string | null
-<<<<<<< HEAD
-          product_sku: string | null
-=======
-<<<<<<< Updated upstream
-          product_sku: string | null
-=======
-          quantity: number | null
-          product_sku: string | null
-          product_code: string | null
->>>>>>> Stashed changes
->>>>>>> 9fe4b57d
-          public_url: string | null
-          purchase_date: string | null
-          purchase_order: string | null
-          quantity: number | null
-          retry_count: number | null
-          storage_path: string | null
-          supabase_sync_json: Json | null
-          telegram_data: Json | null
-          telegram_message_id: number | null
-          updated_at: string | null
-          user_id: string | null
-          vendor_uid: string | null
-          width: number | null
-        }
-        Insert: {
-          analyzed_at?: string | null
-          analyzed_content?: Json | null
-          caption?: string | null
-          chat_id?: number | null
-          chat_type?: string | null
-          confidence?: number | null
-          created_at?: string | null
-          deleted_at?: string | null
-          duration?: number | null
-          edit_date?: string | null
-          error_message?: string | null
-          file_id?: string | null
-          file_size?: number | null
-          file_unique_id?: string | null
-          glide_row_id?: string | null
-          glide_stock?: string | null
-          group_caption_synced?: boolean | null
-          group_first_message_time?: string | null
-          group_last_message_time?: string | null
-          group_message_count?: number | null
-          height?: number | null
-          id?: string
-          is_deleted?: boolean | null
-          is_edited?: boolean | null
-          is_miscellaneous_item?: string | null
-          is_original_caption?: boolean | null
-          last_error_at?: string | null
-          last_match_attempt_at?: string | null
-          match_attempt_count?: number | null
-          media_group_id?: string | null
-          message_caption_id?: string | null
-          message_url?: string | null
-          mime_type?: string | null
-          notes?: string | null
-          processing_completed_at?: string | null
-          processing_started_at?: string | null
-          processing_state?:
-            | Database["public"]["Enums"]["message_processing_state"]
-            | null
-          product_code?: string | null
-          product_name?: string | null
-<<<<<<< HEAD
-          product_sku?: string | null
-=======
-<<<<<<< Updated upstream
-          product_sku?: string | null
-=======
-          quantity?: number | null
-          product_sku?: string | null
-          product_code?: string | null
->>>>>>> Stashed changes
->>>>>>> 9fe4b57d
-          public_url?: string | null
-          purchase_date?: string | null
-          purchase_order?: string | null
-          quantity?: number | null
-          retry_count?: number | null
-          storage_path?: string | null
-          supabase_sync_json?: Json | null
-          telegram_data?: Json | null
-          telegram_message_id?: number | null
-          updated_at?: string | null
-          user_id?: string | null
-          vendor_uid?: string | null
-          width?: number | null
-        }
-        Update: {
-          analyzed_at?: string | null
-          analyzed_content?: Json | null
-          caption?: string | null
-          chat_id?: number | null
-          chat_type?: string | null
-          confidence?: number | null
-          created_at?: string | null
-          deleted_at?: string | null
-          duration?: number | null
-          edit_date?: string | null
-          error_message?: string | null
-          file_id?: string | null
-          file_size?: number | null
-          file_unique_id?: string | null
-          glide_row_id?: string | null
-          glide_stock?: string | null
-          group_caption_synced?: boolean | null
-          group_first_message_time?: string | null
-          group_last_message_time?: string | null
-          group_message_count?: number | null
-          height?: number | null
-          id?: string
-          is_deleted?: boolean | null
-          is_edited?: boolean | null
-          is_miscellaneous_item?: string | null
-          is_original_caption?: boolean | null
-          last_error_at?: string | null
-          last_match_attempt_at?: string | null
-          match_attempt_count?: number | null
-          media_group_id?: string | null
-          message_caption_id?: string | null
-          message_url?: string | null
-          mime_type?: string | null
-          notes?: string | null
-          processing_completed_at?: string | null
-          processing_started_at?: string | null
-          processing_state?:
-            | Database["public"]["Enums"]["message_processing_state"]
-            | null
-          product_code?: string | null
-          product_name?: string | null
-<<<<<<< HEAD
-          product_sku?: string | null
-=======
-<<<<<<< Updated upstream
-          product_sku?: string | null
-=======
-          quantity?: number | null
-          product_sku?: string | null
-          product_code?: string | null
->>>>>>> Stashed changes
->>>>>>> 9fe4b57d
-          public_url?: string | null
-          purchase_date?: string | null
-          purchase_order?: string | null
-          quantity?: number | null
-          retry_count?: number | null
-          storage_path?: string | null
-          supabase_sync_json?: Json | null
-          telegram_data?: Json | null
-          telegram_message_id?: number | null
-          updated_at?: string | null
-          user_id?: string | null
-          vendor_uid?: string | null
-          width?: number | null
-        }
-        Relationships: [
-          {
-            foreignKeyName: "messages_glide_row_id_fkey"
-            columns: ["glide_row_id"]
-            isOneToOne: false
-            referencedRelation: "gl_products"
-            referencedColumns: ["glide_id"]
-          },
-          {
-            foreignKeyName: "messages_message_caption_id_fkey"
-            columns: ["message_caption_id"]
-            isOneToOne: false
-            referencedRelation: "messages"
-            referencedColumns: ["id"]
-          },
-        ]
-      }
-      other_messages: {
-        Row: {
-          chat_id: number | null
-          chat_title: string | null
-          chat_type: string | null
-          created_at: string | null
-          id: string
-          message_text: string | null
-          message_type: string
-          message_url: string | null
-          processing_completed_at: string | null
-          processing_state: string | null
-          telegram_data: Json | null
-          telegram_message_id: number | null
-          updated_at: string | null
-          user_id: string
-        }
-        Insert: {
-          chat_id?: number | null
-          chat_title?: string | null
-          chat_type?: string | null
-          created_at?: string | null
-          id?: string
-          message_text?: string | null
-          message_type: string
-          message_url?: string | null
-          processing_completed_at?: string | null
-          processing_state?: string | null
-          telegram_data?: Json | null
-          telegram_message_id?: number | null
-          updated_at?: string | null
-          user_id: string
-        }
-        Update: {
-          chat_id?: number | null
-          chat_title?: string | null
-          chat_type?: string | null
-          created_at?: string | null
-          id?: string
-          message_text?: string | null
-          message_type?: string
-          message_url?: string | null
-          processing_completed_at?: string | null
-          processing_state?: string | null
-          telegram_data?: Json | null
-          telegram_message_id?: number | null
-          updated_at?: string | null
-          user_id?: string
-        }
-        Relationships: []
-      }
-      profiles: {
-        Row: {
-          created_at: string | null
-          email: string | null
-          id: string
-          updated_at: string | null
-        }
-        Insert: {
-          created_at?: string | null
-          email?: string | null
-          id: string
-          updated_at?: string | null
-        }
-        Update: {
-          created_at?: string | null
-          email?: string | null
-          id?: string
-          updated_at?: string | null
-        }
-        Relationships: []
-      }
-      sync_logs: {
-        Row: {
-          created_at: string | null
-          details: Json | null
-          entity_id: string | null
-          error_message: string | null
-          id: string
-          operation_type: string
-          status: string
-        }
-        Insert: {
-          created_at?: string | null
-          details?: Json | null
-          entity_id?: string | null
-          error_message?: string | null
-          id?: string
-          operation_type: string
-          status: string
-        }
-        Update: {
-          created_at?: string | null
-          details?: Json | null
-          entity_id?: string | null
-          error_message?: string | null
-          id?: string
-          operation_type?: string
-          status?: string
-        }
-        Relationships: []
-      }
-      sync_matches: {
-        Row: {
-          applied: boolean | null
-          confidence_score: number | null
-          created_at: string | null
-          id: string
-          match_details: Json | null
-          match_priority: number | null
-          message_id: string | null
-          product_id: string | null
-          status: string | null
-          updated_at: string | null
-        }
-        Insert: {
-          applied?: boolean | null
-          confidence_score?: number | null
-          created_at?: string | null
-          id?: string
-          match_details?: Json | null
-          match_priority?: number | null
-          message_id?: string | null
-          product_id?: string | null
-          status?: string | null
-          updated_at?: string | null
-        }
-        Update: {
-          applied?: boolean | null
-          confidence_score?: number | null
-          created_at?: string | null
-          id?: string
-          match_details?: Json | null
-          match_priority?: number | null
-          message_id?: string | null
-          product_id?: string | null
-          status?: string | null
-          updated_at?: string | null
-        }
-        Relationships: [
-          {
-            foreignKeyName: "sync_matches_message_id_fkey"
-            columns: ["message_id"]
-            isOneToOne: true
-            referencedRelation: "messages"
-            referencedColumns: ["id"]
-          },
-          {
-            foreignKeyName: "sync_matches_product_id_fkey"
-            columns: ["product_id"]
-            isOneToOne: false
-            referencedRelation: "gl_products"
-            referencedColumns: ["id"]
-          },
-        ]
-      }
-      sync_records: {
-        Row: {
-          error_message: string | null
-          id: number
-          last_synced: string | null
-          supabase_table: string
-          sync_status: string
-        }
-        Insert: {
-          error_message?: string | null
-          id?: never
-          last_synced?: string | null
-          supabase_table: string
-          sync_status: string
-        }
-        Update: {
-          error_message?: string | null
-          id?: never
-          last_synced?: string | null
-          supabase_table?: string
-          sync_status?: string
-        }
-        Relationships: []
-      }
-    }
-    Views: {
-      invoice_summary: {
-        Row: {
-          invoice_id: string | null
-          invoice_line_id: string | null
-          invoice_number: string | null
-          invoice_sync_status: Database["public"]["Enums"]["sync_status"] | null
-          line_sync_status: Database["public"]["Enums"]["sync_status"] | null
-          order_date: string | null
-          product_name: string | null
-          quantity_sold: number | null
-          selling_price: number | null
-          stock_after_sale: number | null
-          user_email: string | null
-        }
-        Relationships: []
-      }
-    }
-    Functions: {
-      a_delete_analysis_audit_log_limit_500: {
-        Args: Record<PropertyKey, never>
-        Returns: undefined
-      }
-      bytea_to_text: {
-        Args: {
-          data: string
-        }
-        Returns: string
-      }
-      cleanup_orphaned_records: {
-        Args: {
-          table_name: string
-        }
-        Returns: number
-      }
-      compute_data_hash: {
-        Args: {
-          data: Json
-        }
-        Returns: string
-      }
-      construct_purchase_order: {
-        Args: {
-          analyzed_content: Json
-        }
-        Returns: string
-      }
-      construct_telegram_message_url: {
-        Args: {
-          chat_type: string
-          chat_id: number
-          message_id: number
-        }
-        Returns: string
-      }
-      dates_within_range: {
-        Args: {
-          date1: string
-          date2: string
-          days?: number
-        }
-        Returns: boolean
-      }
-      delete_media_group: {
-        Args: {
-          p_media_group_id: string
-        }
-        Returns: undefined
-      }
-      extract_analyzed_at: {
-        Args: {
-          analyzed_content: Json
-        }
-        Returns: string
-      }
-      extract_confidence_score: {
-        Args: {
-          analyzed_content: Json
-        }
-        Returns: number
-      }
-      extract_notes: {
-        Args: {
-          analyzed_content: Json
-        }
-        Returns: string
-      }
-      extract_product_code: {
-        Args: {
-          analyzed_content: Json
-        }
-        Returns: string
-      }
-      extract_product_name: {
-        Args: {
-          analyzed_content: Json
-        }
-        Returns: string
-      }
-      extract_quantity: {
-        Args: {
-          analyzed_content: Json
-        }
-        Returns: number
-      }
-      extract_purchase_date: {
-        Args: {
-          analyzed_content: Json
-        }
-        Returns: string
-      }
-<<<<<<< HEAD
-      extract_vendor_name: {
-=======
-      extract_vendor_uid: {
-        Args: {
-          analyzed_content: Json
-        }
-        Returns: string
-      }
-      extract_vendor_uid: {
->>>>>>> 9fe4b57d
-        Args: {
-          analyzed_content: Json
-        }
-        Returns: string
-      }
-      extract_vendor_uid: {
-        Args: {
-          analyzed_content: Json
-        }
-        Returns: string
-      }
-      filter_by_vendor: {
-        Args: {
-          vendor_param: string
-        }
-        Returns: {
-          id: string
-          analyzed_content: Json
-          telegram_message_id: string
-          caption: string
-          media_group_id: string
-          created_at: string
-          is_original_caption: boolean
-          purchase_date: string
-        }[]
-      }
-      fix_media_groups: {
-        Args: Record<PropertyKey, never>
-        Returns: undefined
-      }
-      glide_sync_products: {
-        Args: Record<PropertyKey, never>
-        Returns: number
-      }
-      http: {
-        Args: {
-          request: Database["public"]["CompositeTypes"]["http_request"]
-        }
-        Returns: unknown
-      }
-      http_delete:
-        | {
-            Args: {
-              uri: string
-            }
-            Returns: unknown
-          }
-        | {
-            Args: {
-              uri: string
-              content: string
-              content_type: string
-            }
-            Returns: unknown
-          }
-      http_get:
-        | {
-            Args: {
-              uri: string
-            }
-            Returns: unknown
-          }
-        | {
-            Args: {
-              uri: string
-              data: Json
-            }
-            Returns: unknown
-          }
-      http_head: {
-        Args: {
-          uri: string
-        }
-        Returns: unknown
-      }
-      http_header: {
-        Args: {
-          field: string
-          value: string
-        }
-        Returns: Database["public"]["CompositeTypes"]["http_header"]
-      }
-      http_list_curlopt: {
-        Args: Record<PropertyKey, never>
-        Returns: {
-          curlopt: string
-          value: string
-        }[]
-      }
-      http_patch: {
-        Args: {
-          uri: string
-          content: string
-          content_type: string
-        }
-        Returns: unknown
-      }
-      http_post:
-        | {
-            Args: {
-              uri: string
-              content: string
-              content_type: string
-            }
-            Returns: unknown
-          }
-        | {
-            Args: {
-              uri: string
-              data: Json
-            }
-            Returns: unknown
-          }
-        | {
-            Args: {
-              url: string
-              headers: Json
-              body: Json
-            }
-            Returns: unknown
-          }
-      http_put: {
-        Args: {
-          uri: string
-          content: string
-          content_type: string
-        }
-        Returns: unknown
-      }
-      http_reset_curlopt: {
-        Args: Record<PropertyKey, never>
-        Returns: boolean
-      }
-      http_set_curlopt: {
-        Args: {
-          curlopt: string
-          value: string
-        }
-        Returns: boolean
-      }
-      manual_sync_media_group: {
-        Args: {
-          p_media_group_id: string
-        }
-        Returns: undefined
-      }
-      parse_analyzed_content: {
-        Args: {
-          content: Json
-        }
-        Returns: {
-          product_name: string
-          product_code: string
-          vendor_uid: string
-          purchase_date: string
-          quantity: number
-          notes: string
-          parsing_method: string
-          confidence: number
-          fallbacks_used: string[]
-          reanalysis_attempted: boolean
-        }[]
-      }
-      process_glide_sync_queue: {
-        Args: Record<PropertyKey, never>
-        Returns: undefined
-      }
-      process_media_group_analysis: {
-        Args: {
-          p_message_id: string
-          p_media_group_id: string
-          p_analyzed_content: Json
-          p_processing_completed_at?: string
-        }
-        Returns: undefined
-      }
-      process_media_group_content: {
-        Args: {
-          p_message_id: string
-          p_media_group_id: string
-          p_analyzed_content: Json
-          p_processing_completed_at?: string
-          p_correlation_id?: string
-        }
-        Returns: undefined
-      }
-      schedule_sync_check: {
-        Args: Record<PropertyKey, never>
-        Returns: undefined
-      }
-      text_to_bytea: {
-        Args: {
-          data: string
-        }
-        Returns: string
-      }
-      update_product_sku: {
-        Args: Record<PropertyKey, never>
-        Returns: undefined
-      }
-      urlencode:
-        | {
-            Args: {
-              data: Json
-            }
-            Returns: string
-          }
-        | {
-            Args: {
-              string: string
-            }
-            Returns: string
-          }
-        | {
-            Args: {
-              string: string
-            }
-            Returns: string
-          }
-    }
-    Enums: {
-      message_processing_state:
-        | "initialized"
-        | "pending"
-        | "processing"
-        | "completed"
-        | "error"
-      sync_operation: "sync" | "create" | "update" | "delete"
-      sync_status: "pending" | "synced" | "error" | "locked"
-    }
-    CompositeTypes: {
-      http_header: {
-        field: string | null
-        value: string | null
-      }
-      http_request: {
-        method: unknown | null
-        uri: string | null
-        headers: Database["public"]["CompositeTypes"]["http_header"][] | null
-        content_type: string | null
-        content: string | null
-      }
-      http_response: {
-        status: number | null
-        content_type: string | null
-        headers: Database["public"]["CompositeTypes"]["http_header"][] | null
-        content: string | null
-      }
-    }
-  }
+export type Json = string | number | boolean | null | { [key: string]: Json } | Json[];
+
+export interface AnalyzedContent {
+  product_name?: string;
+  product_code?: string;
+  vendor_uid?: string;
+  purchase_date?: string;
+  quantity?: number;
+  unit_price?: number;
+  total_price?: number;
+  notes?: string;
+  caption?: string;
+  parsing_metadata?: {
+    method: 'manual' | 'ai';
+    confidence: number;
+    timestamp: string;
+  };
 }
 
-type PublicSchema = Database[Extract<keyof Database, "public">]
+export interface ProcessingMetadata {
+  correlation_id: string;
+  timestamp: string;
+  method: string;
+  confidence: number;
+  original_caption: string;
+  message_id: string;
+  reanalysis_attempted: boolean;
+  group_message_count?: number;
+  is_original_caption?: boolean;
+}
 
-export type Tables<
-  PublicTableNameOrOptions extends
-    | keyof (PublicSchema["Tables"] & PublicSchema["Views"])
-    | { schema: keyof Database },
-  TableName extends PublicTableNameOrOptions extends { schema: keyof Database }
-    ? keyof (Database[PublicTableNameOrOptions["schema"]]["Tables"] &
-        Database[PublicTableNameOrOptions["schema"]]["Views"])
-    : never = never,
-> = PublicTableNameOrOptions extends { schema: keyof Database }
-  ? (Database[PublicTableNameOrOptions["schema"]]["Tables"] &
-      Database[PublicTableNameOrOptions["schema"]]["Views"])[TableName] extends {
-      Row: infer R
-    }
-    ? R
-    : never
-  : PublicTableNameOrOptions extends keyof (PublicSchema["Tables"] &
-        PublicSchema["Views"])
-    ? (PublicSchema["Tables"] &
-        PublicSchema["Views"])[PublicTableNameOrOptions] extends {
-        Row: infer R
-      }
-      ? R
-      : never
-    : never
+export interface TelegramMedia {
+  file_id: string;
+  file_unique_id: string;
+  file_size?: number;
+  width?: number;
+  height?: number;
+  duration?: number;
+  mime_type?: string;
+}
 
-export type TablesInsert<
-  PublicTableNameOrOptions extends
-    | keyof PublicSchema["Tables"]
-    | { schema: keyof Database },
-  TableName extends PublicTableNameOrOptions extends { schema: keyof Database }
-    ? keyof Database[PublicTableNameOrOptions["schema"]]["Tables"]
-    : never = never,
-> = PublicTableNameOrOptions extends { schema: keyof Database }
-  ? Database[PublicTableNameOrOptions["schema"]]["Tables"][TableName] extends {
-      Insert: infer I
-    }
-    ? I
-    : never
-  : PublicTableNameOrOptions extends keyof PublicSchema["Tables"]
-    ? PublicSchema["Tables"][PublicTableNameOrOptions] extends {
-        Insert: infer I
-      }
-      ? I
-      : never
-    : never
+export interface MediaItem {
+  id: string;
+  telegram_message_id: number;
+  media_group_id?: string;
+  message_caption_id?: string;
+  is_original_caption?: boolean;
+  group_caption_synced?: boolean;
+  caption?: string;
+  file_id?: string;
+  file_unique_id: string;
+  public_url?: string;
+  mime_type?: string;
+  file_size?: number;
+  width?: number;
+  height?: number;
+  duration?: number;
+  created_at?: string;
+  updated_at?: string;
+  user_id: string;
+  processing_state?: ProcessingState;
+  processing_started_at?: string;
+  processing_completed_at?: string;
+  analyzed_content?: AnalyzedContent | null;
+  telegram_data?: Record<string, unknown>;
+  error_message?: string;
+  retry_count?: number;
+  last_error_at?: string;
+  group_first_message_time?: string;
+  group_last_message_time?: string;
+  group_message_count?: number;
+  chat_id?: number;
+  chat_type?: string;
+  message_url?: string;
+  purchase_order?: string;
+}
 
-export type TablesUpdate<
-  PublicTableNameOrOptions extends
-    | keyof PublicSchema["Tables"]
-    | { schema: keyof Database },
-  TableName extends PublicTableNameOrOptions extends { schema: keyof Database }
-    ? keyof Database[PublicTableNameOrOptions["schema"]]["Tables"]
-    : never = never,
-> = PublicTableNameOrOptions extends { schema: keyof Database }
-  ? Database[PublicTableNameOrOptions["schema"]]["Tables"][TableName] extends {
-      Update: infer U
-    }
-    ? U
-    : never
-  : PublicTableNameOrOptions extends keyof PublicSchema["Tables"]
-    ? PublicSchema["Tables"][PublicTableNameOrOptions] extends {
-        Update: infer U
-      }
-      ? U
-      : never
-    : never
+export interface FilterValues {
+  search: string;
+  vendor: string;
+  dateFrom?: Date;
+  dateTo?: Date;
+  dateField: 'purchase_date' | 'created_at';
+  sortOrder: 'asc' | 'desc';
+  productCode?: string;
+  quantityRange?: string;
+  processingState?: ProcessingState | 'all';
+}
 
-export type Enums<
-  PublicEnumNameOrOptions extends
-    | keyof PublicSchema["Enums"]
-    | { schema: keyof Database },
-  EnumName extends PublicEnumNameOrOptions extends { schema: keyof Database }
-    ? keyof Database[PublicEnumNameOrOptions["schema"]]["Enums"]
-    : never = never,
-> = PublicEnumNameOrOptions extends { schema: keyof Database }
-  ? Database[PublicEnumNameOrOptions["schema"]]["Enums"][EnumName]
-  : PublicEnumNameOrOptions extends keyof PublicSchema["Enums"]
-    ? PublicSchema["Enums"][PublicEnumNameOrOptions]
-    : never
+export interface GlProduct {
+  id: string;
+  main_product_name: string;
+  main_vendor_uid: string;
+  main_vendor_product_name: string;
+  main_product_purchase_date: string;
+  main_total_qty_purchased: number;
+  main_cost: number;
+  main_category: string;
+  main_product_image1: string;
+  main_purchase_notes: string;
+  product_name_display: string;
+  created_at: string;
+  updated_at: string;
+  sync_status: string;
+  message_public_url?: string | null;
+  messages?: {
+    public_url: string;
+    media_group_id: string;
+  }[];
+}
 
-export type CompositeTypes<
-  PublicCompositeTypeNameOrOptions extends
-    | keyof PublicSchema["CompositeTypes"]
-    | { schema: keyof Database },
-  CompositeTypeName extends PublicCompositeTypeNameOrOptions extends {
-    schema: keyof Database
-  }
-    ? keyof Database[PublicCompositeTypeNameOrOptions["schema"]]["CompositeTypes"]
-    : never = never,
-> = PublicCompositeTypeNameOrOptions extends { schema: keyof Database }
-  ? Database[PublicCompositeTypeNameOrOptions["schema"]]["CompositeTypes"][CompositeTypeName]
-  : PublicCompositeTypeNameOrOptions extends keyof PublicSchema["CompositeTypes"]
-    ? PublicSchema["CompositeTypes"][PublicCompositeTypeNameOrOptions]
-    : never+// Helper functions to convert types to JSON
+export const analyzedContentToJson = (content: AnalyzedContent): Json => {
+  return {
+    product_name: content.product_name,
+    product_code: content.product_code,
+    vendor_uid: content.vendor_uid,
+    purchase_date: content.purchase_date,
+    quantity: content.quantity,
+    unit_price: content.unit_price,
+    total_price: content.total_price,
+    notes: content.notes,
+    parsing_metadata: content.parsing_metadata
+  };
+};
+
+export const processingMetadataToJson = (metadata: ProcessingMetadata): Json => {
+  return {
+    correlation_id: metadata.correlation_id,
+    timestamp: metadata.timestamp,
+    method: metadata.method,
+    confidence: metadata.confidence,
+    original_caption: metadata.original_caption,
+    message_id: metadata.message_id,
+    reanalysis_attempted: metadata.reanalysis_attempted,
+    group_message_count: metadata.group_message_count,
+    is_original_caption: metadata.is_original_caption
+  };
+};