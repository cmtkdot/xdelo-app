import { Suspense } from "react";
import { Card } from "@/components/ui/card";
<<<<<<< HEAD
import { GlappProductGrid } from "@/components/gl-products/glapp-product-grid";
import { GlappProductFilters } from "@/components/gl-products/glapp-product-filters";
=======
import { GlappProductGrid } from "@/components/GlProducts/GlappProductGrid";
import { GlappProductFilters } from "@/components/GlProducts/GlappProductFilters";
import { useQuery } from "@tanstack/react-query";
import { supabase } from "@/integrations/supabase/client";
>>>>>>> 50557e91

export default function GlProducts() {
  const { data: products = [] } = useQuery({
    queryKey: ['glapp_products'],
    queryFn: async () => {
      const { data, error } = await supabase
        .from('glapp_products')
        .select('*')
        .order('created_at', { ascending: false });
      
      if (error) throw error;
      return data || [];
    }
  });

  return (
    <div className="container mx-auto py-6 space-y-6">
      <h1 className="text-2xl font-bold">GL Products</h1>
      <Card className="p-4">
        <GlappProductFilters />
      </Card>
      <Suspense fallback={<div>Loading...</div>}>
        <GlappProductGrid products={products} />
      </Suspense>
    </div>
  );
}<|MERGE_RESOLUTION|>--- conflicted
+++ resolved
@@ -1,14 +1,9 @@
 import { Suspense } from "react";
 import { Card } from "@/components/ui/card";
-<<<<<<< HEAD
-import { GlappProductGrid } from "@/components/gl-products/glapp-product-grid";
-import { GlappProductFilters } from "@/components/gl-products/glapp-product-filters";
-=======
 import { GlappProductGrid } from "@/components/GlProducts/GlappProductGrid";
 import { GlappProductFilters } from "@/components/GlProducts/GlappProductFilters";
 import { useQuery } from "@tanstack/react-query";
 import { supabase } from "@/integrations/supabase/client";
->>>>>>> 50557e91
 
 export default function GlProducts() {
   const { data: products = [] } = useQuery({
