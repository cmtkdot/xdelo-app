--- conflicted
+++ resolved
@@ -1,8 +1,4 @@
-<<<<<<< HEAD
 import { useState } from "react";
-=======
-import { useState, useEffect } from "react";
->>>>>>> 9fe4b57d
 import { supabase } from "@/integrations/supabase/client";
 import { MediaItem, FilterValues } from "@/types";
 import { MediaEditDialog } from "@/components/MediaEditDialog";
