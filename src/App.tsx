import { Suspense, lazy, useEffect, useState } from "react";
import { BrowserRouter as Router, Routes, Route, Navigate, Outlet, useLocation } from "react-router-dom";
import { QueryClient, QueryClientProvider } from "@tanstack/react-query";
import { Toaster } from "@/components/ui/toaster";
import { ThemeProvider } from "@/components/theme/theme-provider";
import { TooltipProvider } from "@/components/ui/tooltip";
import { supabase } from "@/integrations/supabase/client";
import { type Session } from "@supabase/supabase-js";
import { useNavigate } from "react-router-dom";
<<<<<<< HEAD
import { AppSidebar } from "@/components/layout/app-sidebar";

// Lazy load routes with preload function
const Auth = lazy(() => import("./pages/auth"));
const Dashboard = lazy(() => import("./pages/dashboard"));
const ProductGallery = lazy(() => import("./pages/product-gallery"));
const MediaTable = lazy(() => import("./pages/media-table"));
const PublicGallery = lazy(() => import("./pages/public-gallery"));
const Settings = lazy(() => import("./pages/settings"));
const NotFound = lazy(() => import("./pages/not-found"));
const AIChat = lazy(() => import("./pages/ai-chat"));
const GlProducts = lazy(() => import("./pages/gl-products"));
const AudioUpload = lazy(() => import("./pages/audio-upload"));
const MessagesPage = lazy(() => import("./pages/messages"));
=======
import { AppSidebar } from "@/components/Layout/app-sidebar";

// Lazy load routes
const Auth = lazy(() => import("./pages/Auth"));
const Dashboard = lazy(() => import("./pages/Dashboard"));
const ProductGallery = lazy(() => import("./pages/ProductGallery"));
const MediaTable = lazy(() => import("./pages/MediaTable"));
const PublicGallery = lazy(() => import("./pages/PublicGallery"));
const Settings = lazy(() => import("./pages/Settings"));
const NotFound = lazy(() => import("./pages/NotFound"));
const AIChat = lazy(() => import("./pages/AIChat"));
const GlProducts = lazy(() => import("./pages/GlProducts"));
const AudioUpload = lazy(() => import("./pages/AudioUpload"));
const MessagesPage = lazy(() => import("./pages/Messages"));
>>>>>>> 2e60387c

interface ApiError {
  status?: number;
  message?: string;
}

const LoadingSpinner = () => (
  <div className="flex items-center justify-center min-h-screen">
    <div className="w-8 h-8 border-4 border-primary border-t-transparent rounded-full animate-spin"></div>
  </div>
);

const queryClient = new QueryClient({
  defaultOptions: {
    queries: {
      staleTime: 1000 * 60, // Data stays fresh for 1 minute
      gcTime: 1000 * 60 * 5, // Keep unused data in cache for 5 minutes
      retry: (failureCount, error: ApiError) => {
        if (error?.status === 401 || error?.message?.includes('Invalid Refresh Token')) {
          return false;
        }
        return failureCount < 3;
      },
      meta: {
        errorHandler: (error: ApiError) => {
          if (error?.status === 401 || error?.message?.includes('Invalid Refresh Token')) {
            window.location.href = '/auth';
          }
        }
      }
    }
  }
});

// Data prefetching component
const DataPrefetcher = () => {
  const location = useLocation();

  useEffect(() => {
    // Define which queries to prefetch based on the current route
    const prefetchMap: { [key: string]: () => void } = {
      '/': async () => {
        // Prefetch data for the dashboard and common routes
        await Promise.all([
          queryClient.prefetchQuery({
            queryKey: ['media-groups'],
            queryFn: async () => {
              const { data: messages, error } = await supabase
                .from('messages')
                .select('*')
                .order('created_at', { ascending: false });
              if (error) throw error;
              return messages;
            }
          }),
          queryClient.prefetchQuery({
            queryKey: ['messages'],
            queryFn: async () => {
              const { data, error } = await supabase
                .from('messages')
                .select('*')
                .not('analyzed_content', 'is', null)
                .gt('caption', '')
                .order('created_at', { ascending: false });
              if (error) throw error;
              return data;
            }
          }),
          // Prefetch GL products data
          queryClient.prefetchQuery({
            queryKey: ["glapp_products"],
            queryFn: async () => {
              const { data, error } = await supabase
                .from("gl_products")
                .select(`
                  *,
                  messages:messages!gl_products_messages_fkey(
                    public_url,
                    media_group_id
                  )
                `)
                .eq('messages.is_deleted', false)
                .order("created_at", { ascending: false });
              if (error) throw error;
              return data;
            }
          })
        ]);
      },
      '/gallery': async () => {
        await Promise.all([
          queryClient.prefetchQuery({
            queryKey: ['media-groups'],
            queryFn: async () => {
              const { data, error } = await supabase
                .from('messages')
                .select('*')
                .order('created_at', { ascending: false });
              if (error) throw error;
              return data;
            }
          }),
          // Also prefetch products for potential product linking
          queryClient.prefetchQuery({
            queryKey: ["glapp_products"],
            queryFn: async () => {
              const { data, error } = await supabase
                .from("gl_products")
                .select('*')
                .order("created_at", { ascending: false });
              if (error) throw error;
              return data;
            }
          })
        ]);
      },
      '/media-table': async () => {
        await queryClient.prefetchQuery({
          queryKey: ['messages'],
          queryFn: async () => {
            const { data, error } = await supabase
              .from('messages')
              .select('*')
              .not('analyzed_content', 'is', null)
              .gt('caption', '')
              .order('created_at', { ascending: false });
            if (error) throw error;
            return data;
          }
        });
      },
      '/p/:id': async () => {
        // For public gallery route, prefetch public messages
        await queryClient.prefetchQuery({
          queryKey: ['public-messages'],
          queryFn: async () => {
            const { data, error } = await supabase
              .from('messages')
              .select('*')
              .eq('processing_state', 'completed')
              .order('created_at', { ascending: false });
            if (error) throw error;
            return data;
          }
        });
      }
    };

    const prefetchData = prefetchMap[location.pathname];
    if (prefetchData) {
      prefetchData();
    }
  }, [location]);

  return null;
};

const ProtectedRoute = ({
  children
}: {
  children: React.ReactNode;
}) => {
  const [session, setSession] = useState<Session | null>(null);
  const [loading, setLoading] = useState(true);
  const navigate = useNavigate();

  useEffect(() => {
    supabase.auth.getSession().then(({
      data: {
        session
      }
    }) => {
      setSession(session);
      setLoading(false);
      if (!session) {
        navigate('/auth');
      }
    });

    const {
      data: {
        subscription
      }
    } = supabase.auth.onAuthStateChange((_event, session) => {
      if (_event === 'SIGNED_OUT' || _event === 'TOKEN_REFRESHED' && !session) {
        setSession(null);
        navigate('/auth');
      } else {
        setSession(session);
      }
      setLoading(false);
    });

    return () => {
      subscription.unsubscribe();
    };
  }, [navigate]);

  if (loading) {
    return <LoadingSpinner />;
  }

  if (!session) {
    return null;
  }

  return children;
};

const App = () => (
  <ThemeProvider defaultTheme="system" storageKey="xdelo-theme">
    <QueryClientProvider client={queryClient}>
      <TooltipProvider>
        <Router>
          <DataPrefetcher />
          <Suspense fallback={<LoadingSpinner />}>
            <Routes>
              <Route path="/auth" element={<Auth />} />
              <Route path="/p/:id" element={<PublicGallery />} />
              <Route element={
                <ProtectedRoute>
                  <div className="min-h-screen bg-gray-50 dark:bg-gray-900">
                    <AppSidebar />
                    <main className="transition-all duration-300 ease-in-out pl-16 min-h-screen">
                      <div className="container py-6 px-4 mx-auto">
                        <Outlet />
                      </div>
                    </main>
                  </div>
                </ProtectedRoute>
              }>
                <Route path="/" element={<Dashboard />} />
                <Route path="/messages" element={<MessagesPage />} />
                <Route path="/gallery" element={<ProductGallery />} />
                <Route path="/media-table" element={<MediaTable />} />
                <Route path="/ai-chat" element={<AIChat />} />
                <Route path="/settings" element={<Settings />} />
                <Route path="/audio-upload" element={<AudioUpload />} />
                <Route path="*" element={<NotFound />} />
              </Route>
            </Routes>
          </Suspense>
          <Toaster />
        </Router>
      </TooltipProvider>
    </QueryClientProvider>
  </ThemeProvider>
);

export default App;<|MERGE_RESOLUTION|>--- conflicted
+++ resolved
@@ -7,7 +7,6 @@
 import { supabase } from "@/integrations/supabase/client";
 import { type Session } from "@supabase/supabase-js";
 import { useNavigate } from "react-router-dom";
-<<<<<<< HEAD
 import { AppSidebar } from "@/components/layout/app-sidebar";
 
 // Lazy load routes with preload function
@@ -22,22 +21,6 @@
 const GlProducts = lazy(() => import("./pages/gl-products"));
 const AudioUpload = lazy(() => import("./pages/audio-upload"));
 const MessagesPage = lazy(() => import("./pages/messages"));
-=======
-import { AppSidebar } from "@/components/Layout/app-sidebar";
-
-// Lazy load routes
-const Auth = lazy(() => import("./pages/Auth"));
-const Dashboard = lazy(() => import("./pages/Dashboard"));
-const ProductGallery = lazy(() => import("./pages/ProductGallery"));
-const MediaTable = lazy(() => import("./pages/MediaTable"));
-const PublicGallery = lazy(() => import("./pages/PublicGallery"));
-const Settings = lazy(() => import("./pages/Settings"));
-const NotFound = lazy(() => import("./pages/NotFound"));
-const AIChat = lazy(() => import("./pages/AIChat"));
-const GlProducts = lazy(() => import("./pages/GlProducts"));
-const AudioUpload = lazy(() => import("./pages/AudioUpload"));
-const MessagesPage = lazy(() => import("./pages/Messages"));
->>>>>>> 2e60387c
 
 interface ApiError {
   status?: number;
