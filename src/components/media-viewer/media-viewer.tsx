--- conflicted
+++ resolved
@@ -1,4 +1,3 @@
-<<<<<<< HEAD
 import { type ReactNode } from "react";
 import { type Message } from "@/types/Message";
 import { Dialog, DialogContent, DialogHeader, DialogTitle } from "@/components/ui/dialog";
@@ -9,29 +8,13 @@
 import { cn } from "@/lib/utils";
 import { useState } from "react";
 import { ChevronLeft, ChevronRight, Hash, Package, Calendar } from "lucide-react";
-=======
-
-import { Message } from "@/types";
-import {
-  Dialog,
-  DialogContent,
-  DialogHeader,
-  DialogTitle,
-} from "@/components/ui/dialog";
->>>>>>> 1aa596c0
 
 interface MediaViewerProps {
   isOpen: boolean;
   onClose: () => void;
-<<<<<<< HEAD
-  media?: Message;
+  media: Message | null;
   onNext?: () => void;
   onPrevious?: () => void;
-  error?: {
-    id: string;
-    code: string;
-    [key: string]: any;
-  };
 }
 
 interface MediaItem {
@@ -58,9 +41,8 @@
   media,
   onNext,
   onPrevious,
-  error,
 }: MediaViewerProps) => {
-  const [errorState, setError] = useState<ErrorDisplay | null>(null);
+  const [error, setError] = useState<ErrorDisplay | null>(null);
 
   // Convert Message to MediaItem with null checks
   const mediaItems: MediaItem[] = media ? [{
@@ -88,13 +70,6 @@
     e.preventDefault();
     if (onNext) onNext();
   };
-=======
-  media: Message | null;
-}
-
-export const MediaViewer = ({ isOpen, onClose, media }: MediaViewerProps) => {
-  if (!media) return null;
->>>>>>> 1aa596c0
 
   return (
     <Dialog open={isOpen} onOpenChange={onClose}>
@@ -109,19 +84,14 @@
             className="object-contain w-full h-full"
           />
         </div>
-<<<<<<< HEAD
-        {errorState && (
+        {error && (
           <AlertDialog>
             <AlertDialogContent>
               <AlertDialogTitle>Error</AlertDialogTitle>
-              <div className="mt-2 text-sm">{errorState.message}</div>
-              {errorState.code && <div className="mt-2 text-sm">Code: {errorState.code}</div>}
+              <div className="mt-2 text-sm">{error.message}</div>
+              {error.code && <div className="mt-2 text-sm">Code: {error.code}</div>
             </AlertDialogContent>
           </AlertDialog>
-=======
-        {media.caption && (
-          <p className="text-sm text-muted-foreground mt-2">{media.caption}</p>
->>>>>>> 1aa596c0
         )}
       </DialogContent>
     </Dialog>
