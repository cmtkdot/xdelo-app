--- conflicted
+++ resolved
@@ -16,12 +16,12 @@
   AlertDialogHeader,
   AlertDialogTitle,
 } from "@/components/ui/alert-dialog";
-<<<<<<< HEAD
+
 import { MediaItem } from "@/types";
 
 interface EditableMessage extends MediaItem {
   isEditing?: boolean;
-=======
+
 import { MediaItem, ProcessingState, AnalyzedContent } from "@/types";
 
 interface Message {
@@ -54,7 +54,7 @@
 
 interface EditableMessage extends Message {
   isEditing: boolean;
->>>>>>> 9fe4b57d
+
 }
 
 interface MessagesTableProps {
@@ -62,15 +62,12 @@
 }
 
 export const MessagesTable: React.FC<MessagesTableProps> = ({ messages: initialMessages }) => {
-<<<<<<< HEAD
   const [messages, setMessages] = useState<EditableMessage[]>(initialMessages);
   const [isDeleteDialogOpen, setIsDeleteDialogOpen] = useState(false);
   const [messageToDelete, setMessageToDelete] = useState<MediaItem | null>(null);
-=======
   const [messages, setMessages] = useState<EditableMessage[]>(initialMessages.map(message => ({ ...message, isEditing: false })));
   const [isDeleteDialogOpen, setIsDeleteDialogOpen] = useState(false);
   const [messageToDelete, setMessageToDelete] = useState<Message | null>(null);
->>>>>>> 9fe4b57d
   const { handleDelete, handleSave, isProcessing } = useTelegramOperations();
   const { toast } = useToast();
 
@@ -94,8 +91,6 @@
     );
   };
 
-<<<<<<< HEAD
-=======
   const handleCaptionChange = (id: string, value: string) => {
     setMessages(prev =>
       prev.map(message =>
@@ -109,12 +104,10 @@
     );
   };
 
->>>>>>> 9fe4b57d
   const handleSaveClick = async (id: string) => {
     const message = messages.find(m => m.id === id);
     if (!message) return;
 
-<<<<<<< HEAD
     await handleSave(message, message.caption || '');
     
     setMessages(prev =>
@@ -127,7 +120,6 @@
   };
 
   const handleDeleteClick = (message: MediaItem) => {
-=======
     try {
       await handleSave(message, message.caption || '');
       
@@ -153,7 +145,6 @@
   };
 
   const handleDeleteClick = (message: Message) => {
->>>>>>> 9fe4b57d
     setMessageToDelete(message);
     setIsDeleteDialogOpen(true);
   };
@@ -167,11 +158,8 @@
     setMessageToDelete(null);
   };
 
-<<<<<<< HEAD
   const handleChange = (id: string, field: keyof MediaItem, value: string | number) => {
-=======
   const handleAnalyzedContentChange = (id: string, field: keyof AnalyzedContent, value: string | number) => {
->>>>>>> 9fe4b57d
     setMessages(prev =>
       prev.map(message =>
         message.id === id
@@ -214,11 +202,8 @@
                   {message.isEditing ? (
                     <Input
                       value={message.caption || ''}
-<<<<<<< HEAD
                       onChange={(e) => handleChange(message.id, 'caption', e.target.value)}
-=======
                       onChange={(e) => handleCaptionChange(message.id, e.target.value)}
->>>>>>> 9fe4b57d
                     />
                   ) : (
                     message.caption || '-'
@@ -227,37 +212,31 @@
                 <TableCell>
                   {message.isEditing ? (
                     <Input
-<<<<<<< HEAD
                       value={message.product_name || ''}
                       onChange={(e) => handleChange(message.id, 'product_name', e.target.value)}
                     />
                   ) : (
                     message.product_name || '-'
-=======
                       value={message.analyzed_content?.product_name || ''}
                       onChange={(e) => handleAnalyzedContentChange(message.id, 'product_name', e.target.value)}
                     />
                   ) : (
                     message.analyzed_content?.product_name || '-'
->>>>>>> 9fe4b57d
                   )}
                 </TableCell>
                 <TableCell>
                   {message.isEditing ? (
                     <Input
-<<<<<<< HEAD
                       value={message.vendor || ''}
                       onChange={(e) => handleChange(message.id, 'vendor', e.target.value)}
                     />
                   ) : (
                     message.vendor || '-'
-=======
                       value={message.analyzed_content?.vendor_uid || ''}
                       onChange={(e) => handleAnalyzedContentChange(message.id, 'vendor_uid', e.target.value)}
                     />
                   ) : (
                     message.analyzed_content?.vendor_uid || '-'
->>>>>>> 9fe4b57d
                   )}
                 </TableCell>
                 <TableCell>
@@ -265,7 +244,6 @@
                     <Input
                       type="number"
                       value={message.analyzed_content?.quantity || ''}
-<<<<<<< HEAD
                       onChange={(e) => {
                         const newContent = {
                           ...message.analyzed_content,
@@ -273,9 +251,8 @@
                         };
                         handleChange(message.id, 'analyzed_content', newContent);
                       }}
-=======
+
                       onChange={(e) => handleAnalyzedContentChange(message.id, 'quantity', parseFloat(e.target.value))}
->>>>>>> 9fe4b57d
                     />
                   ) : (
                     message.analyzed_content?.quantity || '-'
